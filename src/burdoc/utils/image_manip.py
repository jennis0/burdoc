"""Utility functions for manipulating/analysing images"""

from typing import Any, List, Tuple

import numpy as np
import scipy
import scipy.cluster
import scipy.misc
from PIL.Image import Image
from PIL.ImageFilter import GaussianBlur


def get_image_palette(image: Image, n_colours: int, n_means: int = 5) -> List[Tuple[List[float], Any]]:
    """Get the top n most representative colours from an image

    This blurs the image to remove noise, then performans a K-means clustering over pixel values.

    Args:
        image (Image): A PIL Image
        n_colours (int): Number of colours to extract
        n_means (int, optional): Number of means to use. Increasing this results in more accurate results
        in busy images but less accurate in ones with only a small number of colours. Defaults to 5.

    Returns:
        List[Tuple[List[float], Any]]: Triples of the colour extracted and the percent of pixels close to that colour.
    """
    image = image.resize((150, 150))      # optional, to reduce time
    blur = GaussianBlur(radius=3)
    image = image.filter(blur)
    arr = np.asarray(image)
    shape = arr.shape
    if len(shape) == 3:
<<<<<<< HEAD
        arr = arr.reshape(np.product(shape[:2]), shape[2]).astype(float)
        n_dims = 3
    else:
        arr = arr.reshape(np.product(shape[:2]), 1).astype(float)
=======
        arr = arr.reshape(np.prod(shape[:2]), shape[2]).astype(float)
        n_dims = 3
    else:
        arr = arr.reshape(np.prod(shape[:2]), 1).astype(float)
>>>>>>> f458b344
        n_dims = 2

    codes, _ = scipy.cluster.vq.kmeans(arr, n_means)
    vecs, _ = scipy.cluster.vq.vq(arr, codes)         # assign codes
    counts, _ = np.histogram(vecs, len(codes))    # count occurrences

    pixel_count = 150*150
    code_counts = [([round(c, 0) for c in code[:n_dims]], round(
        count / pixel_count, 2)) for code, count in zip(codes, counts)]
    code_counts.sort(key=lambda x: x[1], reverse=True)
    return code_counts[:n_colours]<|MERGE_RESOLUTION|>--- conflicted
+++ resolved
@@ -30,17 +30,10 @@
     arr = np.asarray(image)
     shape = arr.shape
     if len(shape) == 3:
-<<<<<<< HEAD
-        arr = arr.reshape(np.product(shape[:2]), shape[2]).astype(float)
-        n_dims = 3
-    else:
-        arr = arr.reshape(np.product(shape[:2]), 1).astype(float)
-=======
         arr = arr.reshape(np.prod(shape[:2]), shape[2]).astype(float)
         n_dims = 3
     else:
         arr = arr.reshape(np.prod(shape[:2]), 1).astype(float)
->>>>>>> f458b344
         n_dims = 2
 
     codes, _ = scipy.cluster.vq.kmeans(arr, n_means)
